import numpy as np
from collections import deque

from ...utils.matching import (
    iou_distance,
    fuse_score,
    linear_assignment,
    embedding_distance,
    fuse_motion,
)
from ...utils.gmc import GlobalMotionCompensation
from .basetrack import BaseTrack, TrackState
from ...motion.adapters import BotSortKalmanFilterAdapter
import torch

from ...appearance.reid_multibackend import ReIDDetectMultiBackend
from ...utils.ops import xyxy2xywh, xywh2xyxy


class STrack(BaseTrack):
    shared_kalman = BotSortKalmanFilterAdapter()

    def __init__(self, tlwh, score, cls, feat=None, feat_history=50):
        # wait activate
        self._tlwh = np.asarray(tlwh, dtype=np.float32)
        self.kalman_filter = None
        self.mean, self.covariance = None, None
        self.is_activated = False

        self.cls = -1
        self.cls_hist = []  # (cls id, freq)
        self.update_cls(cls, score)

        self.score = score
        self.tracklet_len = 0

        self.smooth_feat = None
        self.curr_feat = None
        if feat is not None:
            self.update_features(feat)
        self.features = deque([], maxlen=feat_history)
        self.alpha = 0.9

    def update_features(self, feat):
        feat /= np.linalg.norm(feat)
        self.curr_feat = feat
        if self.smooth_feat is None:
            self.smooth_feat = feat
        else:
            self.smooth_feat = self.alpha * self.smooth_feat + (1 - self.alpha) * feat
        self.features.append(feat)
        self.smooth_feat /= np.linalg.norm(self.smooth_feat)

    def update_cls(self, cls, score):
        if len(self.cls_hist) > 0:
            max_freq = 0
            found = False
            for c in self.cls_hist:
                if cls == c[0]:
                    c[1] += score
                    found = True

                if c[1] > max_freq:
                    max_freq = c[1]
                    self.cls = c[0]
            if not found:
                self.cls_hist.append([cls, score])
                self.cls = cls
        else:
            self.cls_hist.append([cls, score])
            self.cls = cls

    def predict(self):
        mean_state = self.mean.copy()
        if self.state != TrackState.Tracked:
            mean_state[6] = 0
            mean_state[7] = 0

        self.mean, self.covariance = self.kalman_filter.predict(
            mean_state, self.covariance
        )

    @staticmethod
    def multi_predict(stracks):
        if len(stracks) > 0:
            multi_mean = np.asarray([st.mean.copy() for st in stracks])
            multi_covariance = np.asarray([st.covariance for st in stracks])
            for i, st in enumerate(stracks):
                if st.state != TrackState.Tracked:
                    multi_mean[i][6] = 0
                    multi_mean[i][7] = 0
            multi_mean, multi_covariance = STrack.shared_kalman.multi_predict(
                multi_mean, multi_covariance
            )
            for i, (mean, cov) in enumerate(zip(multi_mean, multi_covariance)):
                stracks[i].mean = mean
                stracks[i].covariance = cov

    @staticmethod
    def multi_gmc(stracks, H=np.eye(2, 3)):
        if len(stracks) > 0:
            multi_mean = np.asarray([st.mean.copy() for st in stracks])
            multi_covariance = np.asarray([st.covariance for st in stracks])

            R = H[:2, :2]
            R8x8 = np.kron(np.eye(4, dtype=float), R)
            t = H[:2, 2]

            for i, (mean, cov) in enumerate(zip(multi_mean, multi_covariance)):
                mean = R8x8.dot(mean)
                mean[:2] += t
                cov = R8x8.dot(cov).dot(R8x8.transpose())

                stracks[i].mean = mean
                stracks[i].covariance = cov

    def activate(self, kalman_filter, frame_id):
        """Start a new tracklet"""
        self.kalman_filter = kalman_filter
        self.track_id = self.next_id()

        self.mean, self.covariance = self.kalman_filter.initiate(
            self.tlwh_to_xywh(self._tlwh)
        )

        self.tracklet_len = 0
        self.state = TrackState.Tracked
        if frame_id == 1:
            self.is_activated = True
        self.frame_id = frame_id
        self.start_frame = frame_id

    def re_activate(self, new_track, frame_id, new_id=False):
        self.mean, self.covariance = self.kalman_filter.update(
            self.mean, self.covariance, self.tlwh_to_xywh(new_track.tlwh)
        )
        if new_track.curr_feat is not None:
            self.update_features(new_track.curr_feat)
        self.tracklet_len = 0
        self.state = TrackState.Tracked
        self.is_activated = True
        self.frame_id = frame_id
        if new_id:
            self.track_id = self.next_id()
        self.score = new_track.score

        self.update_cls(new_track.cls, new_track.score)

    def update(self, new_track, frame_id):
        """
        Update a matched track
        :type new_track: STrack
        :type frame_id: int
        :type update_feature: bool
        :return:
        """
        self.frame_id = frame_id
        self.tracklet_len += 1

        new_tlwh = new_track.tlwh

        self.mean, self.covariance = self.kalman_filter.update(
            self.mean, self.covariance, self.tlwh_to_xywh(new_tlwh)
        )

        if new_track.curr_feat is not None:
            self.update_features(new_track.curr_feat)

        self.state = TrackState.Tracked
        self.is_activated = True

        self.score = new_track.score
        self.update_cls(new_track.cls, new_track.score)

    @property
    def tlwh(self):
        """Get current position in bounding box format `(top left x, top left y,
        width, height)`.
        """
        if self.mean is None:
            return self._tlwh.copy()
        ret = self.mean[:4].copy()
        ret[:2] -= ret[2:] / 2
        return ret

    @property
    def tlbr(self):
        """Convert bounding box to format `(min x, min y, max x, max y)`, i.e.,
        `(top left, bottom right)`.
        """
        ret = self.tlwh.copy()
        ret[2:] += ret[:2]
        return ret

    @property
    def xywh(self):
        """Convert bounding box to format `(min x, min y, max x, max y)`, i.e.,
        `(top left, bottom right)`.
        """
        ret = self.tlwh.copy()
        ret[:2] += ret[2:] / 2.0
        return ret

    @staticmethod
    def tlwh_to_xyah(tlwh):
        """Convert bounding box to format `(center x, center y, aspect ratio,
        height)`, where the aspect ratio is `width / height`.
        """
        ret = np.asarray(tlwh).copy()
        ret[:2] += ret[2:] / 2
        ret[2] /= ret[3]
        return ret

    @staticmethod
    def tlwh_to_xywh(tlwh):
        """Convert bounding box to format `(center x, center y, width,
        height)`.
        """
        ret = np.asarray(tlwh).copy()
        ret[:2] += ret[2:] / 2
        return ret

    def to_xywh(self):
        return self.tlwh_to_xywh(self.tlwh)

    @staticmethod
    def tlbr_to_tlwh(tlbr):
        ret = np.asarray(tlbr).copy()
        ret[2:] -= ret[:2]
        return ret

    @staticmethod
    def tlwh_to_tlbr(tlwh):
        ret = np.asarray(tlwh).copy()
        ret[2:] += ret[:2]
        return ret

    def __repr__(self):
        return "OT_{}_({}-{})".format(self.track_id, self.start_frame, self.end_frame)


class BoTSORT(object):
    def __init__(
        self,
        model_weights,
        device,
        fp16,
        track_high_thresh: float = 0.45,
        new_track_thresh: float = 0.6,
        track_buffer: int = 30,
        match_thresh: float = 0.8,
        proximity_thresh: float = 0.5,
        appearance_thresh: float = 0.25,
        cmc_method: str = "sparseOptFlow",
        frame_rate=30,
        lambda_=0.985,
    ):
        self.tracked_stracks = []  # type: list[STrack]
        self.lost_stracks = []  # type: list[STrack]
        self.removed_stracks = []  # type: list[STrack]
        BaseTrack.clear_count()

        self.frame_id = 0

        self.lambda_ = lambda_
        self.track_high_thresh = track_high_thresh
        self.new_track_thresh = new_track_thresh

        self.buffer_size = int(frame_rate / 30.0 * track_buffer)
        self.max_time_lost = self.buffer_size
        self.kalman_filter = BotSortKalmanFilterAdapter()

        # ReID module
        self.proximity_thresh = proximity_thresh
        self.appearance_thresh = appearance_thresh
        self.match_thresh = match_thresh

        self.model = ReIDDetectMultiBackend(
            weights=model_weights, device=device, fp16=fp16
        )

        self.gmc = GlobalMotionCompensation(method=cmc_method, verbose=[None, False])

    def update(self, dets, img):
        assert isinstance(
            dets, np.ndarray
        ), f"Unsupported 'dets' input format '{type(dets)}', valid format is np.ndarray"
        assert isinstance(
            img, np.ndarray
        ), f"Unsupported 'img_numpy' input format '{type(img)}', valid format is np.ndarray"
        assert (
            len(dets.shape) == 2
        ), f"Unsupported 'dets' dimensions, valid number of dimensions is two"
        assert (
            dets.shape[1] == 6
        ), f"Unsupported 'dets' 2nd dimension lenght, valid lenghts is 6"

        self.frame_id += 1
        activated_starcks = []
        refind_stracks = []
        lost_stracks = []
        removed_stracks = []

        xyxys = dets[:, 0:4]
        xywh = xyxy2xywh(xyxys)
        confs = dets[:, 4]
        clss = dets[:, 5]

        classes = clss
        xyxys = xyxys
        confs = confs

        remain_inds = confs > self.track_high_thresh
        inds_low = confs > 0.1
        inds_high = confs < self.track_high_thresh

        inds_second = np.logical_and(inds_low, inds_high)

        dets_second = xywh[inds_second]
        dets = xywh[remain_inds]

        scores_keep = confs[remain_inds]
        scores_second = confs[inds_second]

        classes_keep = classes[remain_inds]
        clss_second = classes[inds_second]

        self.height, self.width = img.shape[:2]

        """Extract embeddings """
        features_keep = self._get_features(dets, img)

        if len(dets) > 0:
            """Detections"""

            detections = [
                STrack(xyxy, s, c, f.cpu().numpy())
                for (xyxy, s, c, f) in zip(
                    dets, scores_keep, classes_keep, features_keep
                )
            ]
        else:
            detections = []

        """ Add newly detected tracklets to tracked_stracks"""
        unconfirmed = []
        tracked_stracks = []  # type: list[STrack]
        for track in self.tracked_stracks:
            if not track.is_activated:
                unconfirmed.append(track)
            else:
                tracked_stracks.append(track)

        """ Step 2: First association, with high score detection boxes"""
        strack_pool = joint_stracks(tracked_stracks, self.lost_stracks)

        # Predict the current location with KF
        STrack.multi_predict(strack_pool)

        # Fix camera motion
        warp = self.gmc.apply(img, dets)
        STrack.multi_gmc(strack_pool, warp)
        STrack.multi_gmc(unconfirmed, warp)

        # Associate with high score detection boxes
<<<<<<< HEAD
        raw_emb_dists = embedding_distance(strack_pool, detections)
        dists = fuse_motion(self.kalman_filter, raw_emb_dists, strack_pool, detections, only_position=False, lambda_=self.lambda_)

        # ious_dists = matching.iou_distance(strack_pool, detections)
        # ious_dists_mask = (ious_dists > self.proximity_thresh)

        # ious_dists = matching.fuse_score(ious_dists, detections)

        # emb_dists = matching.embedding_distance(strack_pool, detections) / 2.0
        # raw_emb_dists = emb_dists.copy()
        # emb_dists[emb_dists > self.appearance_thresh] = 1.0
        # emb_dists[ious_dists_mask] = 1.0
        # dists = np.minimum(ious_dists, emb_dists)

            # Popular ReID method (JDE / FairMOT)
            # raw_emb_dists = matching.embedding_distance(strack_pool, detections)
            # dists = matching.fuse_motion(self.kalman_filter, raw_emb_dists, strack_pool, detections)
            # emb_dists = dists

            # IoU making ReID
            # dists = matching.embedding_distance(strack_pool, detections)
            # dists[ious_dists_mask] = 1.0
    
        matches, u_track, u_detection = linear_assignment(dists, thresh=self.match_thresh)
=======
        ious_dists = iou_distance(strack_pool, detections)
        ious_dists_mask = ious_dists > self.proximity_thresh

        emb_dists = embedding_distance(strack_pool, detections) / 2.0
        raw_emb_dists = emb_dists.copy()
        emb_dists[emb_dists > self.appearance_thresh] = 1.0
        emb_dists[ious_dists_mask] = 1.0
        dists = np.minimum(ious_dists, emb_dists)

        matches, u_track, u_detection = linear_assignment(
            dists, thresh=self.match_thresh
        )
>>>>>>> 939d093b

        for itracked, idet in matches:
            track = strack_pool[itracked]
            det = detections[idet]
            if track.state == TrackState.Tracked:
                track.update(detections[idet], self.frame_id)
                activated_starcks.append(track)
            else:
                track.re_activate(det, self.frame_id, new_id=False)
                refind_stracks.append(track)

        """ Step 3: Second association, with low score detection boxes"""
        # if len(scores):
        #     inds_high = scores < self.track_high_thresh
        #     inds_low = scores > self.track_low_thresh
        #     inds_second = np.logical_and(inds_low, inds_high)
        #     dets_second = bboxes[inds_second]
        #     scores_second = scores[inds_second]
        #     classes_second = classes[inds_second]
        # else:
        #     dets_second = []
        #     scores_second = []
        #     classes_second = []

        # association the untrack to the low score detections
        if len(dets_second) > 0:
            """Detections"""
            detections_second = [
                STrack(STrack.tlbr_to_tlwh(tlbr), s, c)
                for (tlbr, s, c) in zip(dets_second, scores_second, clss_second)
            ]
        else:
            detections_second = []

        r_tracked_stracks = [
            strack_pool[i]
            for i in u_track
            if strack_pool[i].state == TrackState.Tracked
        ]
        dists = iou_distance(r_tracked_stracks, detections_second)
        matches, u_track, u_detection_second = linear_assignment(dists, thresh=0.5)
        for itracked, idet in matches:
            track = r_tracked_stracks[itracked]
            det = detections_second[idet]
            if track.state == TrackState.Tracked:
                track.update(det, self.frame_id)
                activated_starcks.append(track)
            else:
                track.re_activate(det, self.frame_id, new_id=False)
                refind_stracks.append(track)

        for it in u_track:
            track = r_tracked_stracks[it]
            if not track.state == TrackState.Lost:
                track.mark_lost()
                lost_stracks.append(track)

        """Deal with unconfirmed tracks, usually tracks with only one beginning frame"""
        detections = [detections[i] for i in u_detection]
        ious_dists = iou_distance(unconfirmed, detections)
        ious_dists_mask = ious_dists > self.proximity_thresh

        ious_dists = fuse_score(ious_dists, detections)

        emb_dists = embedding_distance(unconfirmed, detections) / 2.0
        raw_emb_dists = emb_dists.copy()
        emb_dists[emb_dists > self.appearance_thresh] = 1.0
        emb_dists[ious_dists_mask] = 1.0
        dists = np.minimum(ious_dists, emb_dists)

        matches, u_unconfirmed, u_detection = linear_assignment(dists, thresh=0.7)
        for itracked, idet in matches:
            unconfirmed[itracked].update(detections[idet], self.frame_id)
            activated_starcks.append(unconfirmed[itracked])
        for it in u_unconfirmed:
            track = unconfirmed[it]
            track.mark_removed()
            removed_stracks.append(track)

        """ Step 4: Init new stracks"""
        for inew in u_detection:
            track = detections[inew]
            if track.score < self.new_track_thresh:
                continue

            track.activate(self.kalman_filter, self.frame_id)
            activated_starcks.append(track)

        """ Step 5: Update state"""
        for track in self.lost_stracks:
            if self.frame_id - track.end_frame > self.max_time_lost:
                track.mark_removed()
                removed_stracks.append(track)

        """ Merge """
        self.tracked_stracks = [
            t for t in self.tracked_stracks if t.state == TrackState.Tracked
        ]
        self.tracked_stracks = joint_stracks(self.tracked_stracks, activated_starcks)
        self.tracked_stracks = joint_stracks(self.tracked_stracks, refind_stracks)
        self.lost_stracks = sub_stracks(self.lost_stracks, self.tracked_stracks)
        self.lost_stracks.extend(lost_stracks)
        self.lost_stracks = sub_stracks(self.lost_stracks, self.removed_stracks)
        self.removed_stracks.extend(removed_stracks)
        self.tracked_stracks, self.lost_stracks = remove_duplicate_stracks(
            self.tracked_stracks, self.lost_stracks
        )

        # output_stracks = [track for track in self.tracked_stracks if track.is_activated]
        output_stracks = [track for track in self.tracked_stracks if track.is_activated]
        outputs = []
        for t in output_stracks:
            output = []
            tlwh = t.tlwh
            tid = t.track_id
            tlwh = np.expand_dims(tlwh, axis=0)
            xyxy = xywh2xyxy(tlwh)
            xyxy = np.squeeze(xyxy, axis=0)
            output.extend(xyxy)
            output.append(tid)
            output.append(t.score)
            output.append(t.cls)
            outputs.append(output)

        outputs = np.asarray(outputs)
        return outputs

    def _xywh_to_xyxy(self, bbox_xywh):
        x, y, w, h = bbox_xywh
        x1 = max(int(x - w / 2), 0)
        x2 = min(int(x + w / 2), self.width - 1)
        y1 = max(int(y - h / 2), 0)
        y2 = min(int(y + h / 2), self.height - 1)
        return x1, y1, x2, y2

    @torch.no_grad()
    def _get_features(self, bbox_xywh, ori_img):
        im_crops = []
        for box in bbox_xywh:
            x1, y1, x2, y2 = self._xywh_to_xyxy(box)
            im = ori_img[y1:y2, x1:x2]
            im_crops.append(im)
        if im_crops:
            features = self.model(im_crops)
        else:
            features = np.array([])
        return features


def joint_stracks(tlista, tlistb):
    exists = {}
    res = []
    for t in tlista:
        exists[t.track_id] = 1
        res.append(t)
    for t in tlistb:
        tid = t.track_id
        if not exists.get(tid, 0):
            exists[tid] = 1
            res.append(t)
    return res


def sub_stracks(tlista, tlistb):
    stracks = {}
    for t in tlista:
        stracks[t.track_id] = t
    for t in tlistb:
        tid = t.track_id
        if stracks.get(tid, 0):
            del stracks[tid]
    return list(stracks.values())


def remove_duplicate_stracks(stracksa, stracksb):
    pdist = iou_distance(stracksa, stracksb)
    pairs = np.where(pdist < 0.15)
    dupa, dupb = list(), list()
    for p, q in zip(*pairs):
        timep = stracksa[p].frame_id - stracksa[p].start_frame
        timeq = stracksb[q].frame_id - stracksb[q].start_frame
        if timep > timeq:
            dupb.append(q)
        else:
            dupa.append(p)
    resa = [t for i, t in enumerate(stracksa) if i not in dupa]
    resb = [t for i, t in enumerate(stracksb) if i not in dupb]
    return resa, resb<|MERGE_RESOLUTION|>--- conflicted
+++ resolved
@@ -363,32 +363,6 @@
         STrack.multi_gmc(unconfirmed, warp)
 
         # Associate with high score detection boxes
-<<<<<<< HEAD
-        raw_emb_dists = embedding_distance(strack_pool, detections)
-        dists = fuse_motion(self.kalman_filter, raw_emb_dists, strack_pool, detections, only_position=False, lambda_=self.lambda_)
-
-        # ious_dists = matching.iou_distance(strack_pool, detections)
-        # ious_dists_mask = (ious_dists > self.proximity_thresh)
-
-        # ious_dists = matching.fuse_score(ious_dists, detections)
-
-        # emb_dists = matching.embedding_distance(strack_pool, detections) / 2.0
-        # raw_emb_dists = emb_dists.copy()
-        # emb_dists[emb_dists > self.appearance_thresh] = 1.0
-        # emb_dists[ious_dists_mask] = 1.0
-        # dists = np.minimum(ious_dists, emb_dists)
-
-            # Popular ReID method (JDE / FairMOT)
-            # raw_emb_dists = matching.embedding_distance(strack_pool, detections)
-            # dists = matching.fuse_motion(self.kalman_filter, raw_emb_dists, strack_pool, detections)
-            # emb_dists = dists
-
-            # IoU making ReID
-            # dists = matching.embedding_distance(strack_pool, detections)
-            # dists[ious_dists_mask] = 1.0
-    
-        matches, u_track, u_detection = linear_assignment(dists, thresh=self.match_thresh)
-=======
         ious_dists = iou_distance(strack_pool, detections)
         ious_dists_mask = ious_dists > self.proximity_thresh
 
@@ -401,7 +375,6 @@
         matches, u_track, u_detection = linear_assignment(
             dists, thresh=self.match_thresh
         )
->>>>>>> 939d093b
 
         for itracked, idet in matches:
             track = strack_pool[itracked]
